--- conflicted
+++ resolved
@@ -46,11 +46,7 @@
     const rootObj: UserRoot = {
       did,
       prev: null,
-<<<<<<< HEAD
-      added: [],
-=======
       new_cids: [],
->>>>>>> 0680a3aa
       programs: {},
     }
 
@@ -129,11 +125,7 @@
       const userRoot: UserRoot = {
         did: this.did,
         prev: this.cid,
-<<<<<<< HEAD
-        added: [...newCids],
-=======
         new_cids: [...newCids],
->>>>>>> 0680a3aa
         programs: this.programCids,
       }
       const userCid = await this.store.put(userRoot)
@@ -247,11 +239,7 @@
 
   async writeToCarStream(car: BlockWriter): Promise<void> {
     await this.store.addToCar(car, this.cid)
-<<<<<<< HEAD
     const commit = await this.store.get(this.cid, schema.commit)
-=======
-    const commit = await this.store.get(this.cid, check.assureCommit)
->>>>>>> 0680a3aa
     await this.store.addToCar(car, commit.root)
     await Promise.all(
       Object.values(this.programCids).map(async (cid) => {
@@ -266,24 +254,15 @@
     from: CID,
     to: CID | null,
   ): Promise<void> {
-<<<<<<< HEAD
     const commit = await this.store.get(from, schema.commit)
-    const { added, prev } = await this.store.get(commit.root, schema.userRoot)
-    await this.store.addToCar(car, this.cid)
-    await this.store.addToCar(car, commit.root)
-
-    await Promise.all(added.map((cid) => this.store.addToCar(car, cid)))
-=======
-    const commit = await this.store.get(from, check.assureCommit)
     const { new_cids, prev } = await this.store.get(
       commit.root,
-      check.assureUserRoot,
+      schema.userRoot,
     )
     await this.store.addToCar(car, this.cid)
     await this.store.addToCar(car, commit.root)
 
     await Promise.all(new_cids.map((cid) => this.store.addToCar(car, cid)))
->>>>>>> 0680a3aa
     if (!prev) {
       if (to === null) {
         return
