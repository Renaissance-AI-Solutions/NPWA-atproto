import { z } from 'zod'
import { BlockWriter } from '@ipld/car/writer'
import { CID } from 'multiformats/cid'
import { schema as common } from '../common/types.js'
import TID from './tid.js'

<<<<<<< HEAD
const tid = z.instanceof(TID)
=======
export type UserRoot = {
  did: DID
  prev: CID | null
  new_cids: CID[]
  programs: Record<string, CID>
}
>>>>>>> 0680a3aa

const userRoot = z.object({
  did: common.did,
  prev: common.cid.nullable(),
  added: z.array(common.cid),
  programs: z.record(common.cid),
})
export type UserRoot = z.infer<typeof userRoot>

<<<<<<< HEAD
const programRoot = z.object({
  posts: common.cid,
  relationships: common.cid,
  interactions: common.cid,
  profile: common.cid.nullable(),
})
export type ProgramRoot = z.infer<typeof programRoot>
=======
export type Commit = {
  root: CID
  sig: Uint8Array
}
>>>>>>> 0680a3aa

const commit = z.object({
  root: common.cid,
  sig: common.bytes,
})
export type Commit = z.infer<typeof commit>

const idMapping = z.record(common.cid)
export type IdMapping = z.infer<typeof idMapping>

const entry = z.object({
  tid: tid,
  cid: common.cid,
})
export type Entry = z.infer<typeof entry>

const newCids = z.set(common.cid)
export type NewCids = z.infer<typeof newCids>

export const schema = {
  ...common,
  tid,
  userRoot,
  programRoot,
  commit,
  idMapping,
  entry,
  newCids,
}

export interface CarStreamable {
  writeToCarStream(car: BlockWriter): Promise<void>
}

export interface Collection<T> {
  getEntry(id: T): Promise<CID | null>
  addEntry(id: T, cid: CID): Promise<void>
  editEntry(id: T, cid: CID): Promise<void>
  deleteEntry(id: T): Promise<void>
  cids(): Promise<CID[]>
}<|MERGE_RESOLUTION|>--- conflicted
+++ resolved
@@ -4,26 +4,16 @@
 import { schema as common } from '../common/types.js'
 import TID from './tid.js'
 
-<<<<<<< HEAD
 const tid = z.instanceof(TID)
-=======
-export type UserRoot = {
-  did: DID
-  prev: CID | null
-  new_cids: CID[]
-  programs: Record<string, CID>
-}
->>>>>>> 0680a3aa
 
 const userRoot = z.object({
   did: common.did,
   prev: common.cid.nullable(),
-  added: z.array(common.cid),
+  new_cids: z.array(common.cid),
   programs: z.record(common.cid),
 })
 export type UserRoot = z.infer<typeof userRoot>
 
-<<<<<<< HEAD
 const programRoot = z.object({
   posts: common.cid,
   relationships: common.cid,
@@ -31,12 +21,6 @@
   profile: common.cid.nullable(),
 })
 export type ProgramRoot = z.infer<typeof programRoot>
-=======
-export type Commit = {
-  root: CID
-  sig: Uint8Array
-}
->>>>>>> 0680a3aa
 
 const commit = z.object({
   root: common.cid,
